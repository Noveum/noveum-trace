--- conflicted
+++ resolved
@@ -242,14 +242,11 @@
     "tiktoken",
     "tiktoken.*",
     "langchain_core.*",
-<<<<<<< HEAD
     "livekit.*",
-=======
     "google",
     "google.*",
     "google.generativeai",
     "google.generativeai.*",
->>>>>>> f2d65261
     "_pytest.*",
     "pytest.*",
 ]
