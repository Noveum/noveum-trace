--- conflicted
+++ resolved
@@ -234,11 +234,9 @@
         _visited: Set of object IDs to detect circular references (internal use)
 
     Returns:
-<<<<<<< HEAD
         Serialized string representation (dicts are converted to JSON strings)
     """
     import json
-=======
         JSON-serializable representation (dict, list, str, int, float, bool, None)
     """
     if _visited is None:
@@ -247,32 +245,10 @@
     # Check recursion depth
     if current_depth >= max_depth:
         return f"<max_depth_reached:{type(value).__name__}>"
->>>>>>> 89d5fa5c
 
     try:
         # Handle None
         if value is None:
-<<<<<<< HEAD
-            return ""
-        elif isinstance(value, (str, int, float, bool)):
-            result = str(value)
-        elif isinstance(value, dict):
-            # Convert dicts to JSON strings for safe serialization
-            try:
-                result = json.dumps(value, default=str)
-            except (TypeError, ValueError):
-                # If JSON serialization fails, fall back to string representation
-                result = str(value)
-        elif isinstance(value, (list, tuple)):
-            # Convert lists/tuples to JSON strings for consistency
-            try:
-                result = json.dumps(value, default=str)
-            except (TypeError, ValueError):
-                result = str(value)
-        else:
-            # For other types, use repr
-            result = repr(value)
-=======
             return None
 
         # Handle primitive types - return as-is (already JSON-serializable)
@@ -338,7 +314,6 @@
             if obj_id in _visited:
                 return f"<circular_reference:{type(value).__name__}>"
             _visited.add(obj_id)
->>>>>>> 89d5fa5c
 
             try:
                 attrs: dict[str, Any] = {}
