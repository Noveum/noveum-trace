--- conflicted
+++ resolved
@@ -8,12 +8,8 @@
 import logging
 import threading
 from collections.abc import Sequence
-<<<<<<< HEAD
 from datetime import datetime, timezone
 from typing import Any, Optional, Protocol
-=======
-from typing import Any, Optional, Union
->>>>>>> 73aa1dab
 from uuid import UUID
 
 # Import LangChain dependencies
@@ -23,9 +19,7 @@
 from langchain_core.outputs import LLMResult
 
 from noveum_trace.core.span import SpanStatus
-<<<<<<< HEAD
 from noveum_trace.utils.llm_utils import estimate_cost, estimate_token_count
-=======
 from noveum_trace.integrations.langchain_utils import (
     build_langgraph_attributes,
     build_routing_attributes,
@@ -37,7 +31,6 @@
     extract_tool_function_name,
     get_operation_name,
 )
->>>>>>> 73aa1dab
 
 logger = logging.getLogger(__name__)
 
@@ -182,7 +175,6 @@
 
         return False
 
-<<<<<<< HEAD
     def _get_operation_name(self, event_type: str, serialized: dict[str, Any]) -> str:
         """Generate standardized operation names."""
         if serialized is None:
@@ -399,7 +391,6 @@
 
         # Fallback to class name
         return serialized.get("name", "unknown")
-=======
     def _is_descendant_of_unlocked(
         self,
         run_id: Union[UUID, str],
@@ -677,7 +668,6 @@
                 new_trace = self._client.start_trace(operation_name)
                 set_current_trace(new_trace)
                 return new_trace, True
->>>>>>> 73aa1dab
 
     def _create_tool_span_from_action(
         self, action: "AgentAction", run_id: UUID
@@ -891,7 +881,6 @@
             # Use custom name if provided, otherwise use operation name
             span_name = custom_name if custom_name else operation_name
 
-<<<<<<< HEAD
             # Extract the actual model name and provider
             # Try extracting model from kwargs passed to this function first (LangChain may pass it here)
             # Then fall back to serialized kwargs
@@ -944,41 +933,6 @@
             span = self._client.start_span(
                 name=operation_name,
                 attributes=span_attributes,
-=======
-            # Resolve parent span ID based on mode
-            parent_span_id = self._resolve_parent_span_id(parent_run_id, parent_name)
-
-            # Get or create trace context
-            trace, should_manage = self._get_or_create_trace_context(
-                span_name, run_id, parent_run_id
-            )
-
-            # Create span
-            span = self._client.start_span(
-                name=span_name,
-                parent_span_id=parent_span_id,
-                attributes={
-                    "langchain.run_id": str(run_id),
-                    "llm.model": extract_model_name(serialized),
-                    "llm.provider": (
-                        serialized.get("id", ["unknown"])[-1]
-                        if serialized and isinstance(serialized.get("id"), list)
-                        else (
-                            serialized.get("id", "unknown") if serialized else "unknown"
-                        )
-                    ),
-                    "llm.operation": "completion",
-                    # Input attributes
-                    "llm.input.prompts": prompts[:5] if len(prompts) > 5 else prompts,
-                    "llm.input.prompt_count": len(prompts),
-                    **{
-                        k: v
-                        for k, v in kwargs.items()
-                        if k not in ["tags", "metadata"]
-                        and isinstance(v, (str, int, float, bool))
-                    },
-                },
->>>>>>> 73aa1dab
             )
 
             # Store span for later cleanup
